/*
 * CodeModel.java
 *
 * Copyright (C) 2009-12 by RStudio, Inc.
 *
 * Unless you have received this program directly from RStudio pursuant
 * to the terms of a commercial license agreement with RStudio, then
 * this program is licensed to you under the terms of version 3 of the
 * GNU Affero General Public License. This program is distributed WITHOUT
 * ANY EXPRESS OR IMPLIED WARRANTY, INCLUDING THOSE OF NON-INFRINGEMENT,
 * MERCHANTABILITY OR FITNESS FOR A PARTICULAR PURPOSE. Please refer to the
 * AGPL (http://www.gnu.org/licenses/agpl-3.0.txt) for more details.
 *
 */
package org.rstudio.studio.client.workbench.views.source.editors.text.ace;

import com.google.gwt.core.client.JavaScriptObject;
import com.google.gwt.core.client.JsArray;

import org.rstudio.studio.client.workbench.views.source.editors.text.Scope;
import org.rstudio.studio.client.workbench.views.source.editors.text.ScopeFunction;

public class CodeModel extends JavaScriptObject
{
   protected CodeModel() {}

   public native final boolean hasScopes() /*-{
     if (this.getCurrentScope)
        return true;
     else
        return false;
   }-*/;
   
   public native final Scope getCurrentScope(Position position) /*-{
      if (!this.getCurrentScope)
         return null;
      return this.getCurrentScope(position);
   }-*/;

   public native final Scope getCurrentChunk(Position position) /*-{
      if (!this.getCurrentScope)
         return null;
      return this.getCurrentScope(position, function(scope) {
         return scope.isChunk();
      });
   }-*/;

   public native final Scope getCurrentFunction(Position position) /*-{
      if (!this.getCurrentScope)
         return null;
      return this.getCurrentScope(position, function(scope) {
         return scope.isBrace() && scope.label;
      });
   }-*/;

   public native final Scope getCurrentSection(Position position) /*-{
      if (!this.getCurrentScope)
         return null;
      return this.getCurrentScope(position, function(scope) {
         return scope.isSection();
      });
   }-*/;

   public native final JsArray<Scope> getScopeTree() /*-{
      return this.getScopeTree ? this.getScopeTree() : [];
   }-*/;

   public native final Scope findFunctionDefinitionFromUsage(
         Position usagePos, String functionName) /*-{
      if (this.findFunctionDefinitionFromUsage != null)
         return this.findFunctionDefinitionFromUsage(usagePos, functionName);
      else
         return null;
   }-*/;
   
   public native final Position findNextSignificantToken(Position pos) /*-{
      // Used to seek past whitespace and comments to find an expression for
      // breakpoint setting. Use the code model's findNextSignificantToken
      // method if available; if not, this is a no-op.
      if (this.findNextSignificantToken)
         return this.findNextSignificantToken(pos);
      else
         return pos;
   }-*/;
   
<<<<<<< HEAD
   public native final JsArray<ScopeFunction> getArgumentsFromFunctionsInScope(Position position) /*-{
      return this.getArgumentsFromFunctionsInScope(position) || [];
   }-*/;
=======
   public native final TokenCursor getTokenCursor() /*-{
      return new this.$TokenCursor();
   }-*/;
   
   public native final boolean tokenizeUpToRow(int row) /*-{
      this.$tokenizeUpToRow(row);
   }-*/;
   
   
>>>>>>> f2083524
}<|MERGE_RESOLUTION|>--- conflicted
+++ resolved
@@ -83,11 +83,6 @@
          return pos;
    }-*/;
    
-<<<<<<< HEAD
-   public native final JsArray<ScopeFunction> getArgumentsFromFunctionsInScope(Position position) /*-{
-      return this.getArgumentsFromFunctionsInScope(position) || [];
-   }-*/;
-=======
    public native final TokenCursor getTokenCursor() /*-{
       return new this.$TokenCursor();
    }-*/;
@@ -97,5 +92,8 @@
    }-*/;
    
    
->>>>>>> f2083524
+   
+   public native final JsArray<ScopeFunction> getArgumentsFromFunctionsInScope(Position position) /*-{
+      return this.getArgumentsFromFunctionsInScope(position) || [];
+   }-*/;
 }