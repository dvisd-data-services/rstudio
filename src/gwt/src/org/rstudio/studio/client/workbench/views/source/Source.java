--- conflicted
+++ resolved
@@ -748,30 +748,27 @@
    
    public void onOpenSourceFile(final OpenSourceFileEvent event)
    {
-<<<<<<< HEAD
-      openFile(event.getFile(), 
-               event.getFileType(), 
-               new CommandWithArg<EditingTarget>() {
-
-         @Override
-         public void execute(EditingTarget target)
-         {
-            FilePosition position = event.getPosition();
-            if (position != null)
-            {
-               target.jumpToPosition(position);
-               target.focus();
-            }
-         }
-         
-      });
-=======
       final CommandWithArg<FileSystemItem> action = new CommandWithArg<FileSystemItem>()
       {
          @Override
          public void execute(FileSystemItem file)
          {
-            openFile(file, event.getFileType());
+            openFile(file,
+                     event.getFileType(),
+                     new CommandWithArg<EditingTarget>() {
+
+               @Override
+               public void execute(EditingTarget target)
+               {
+                  FilePosition position = event.getPosition();
+                  if (position != null)
+                  {
+                     target.jumpToPosition(position);
+                     target.focus();
+                  }
+               }
+
+            });
          }
       };
 
@@ -802,7 +799,6 @@
       {
          action.execute(event.getFile());
       }
->>>>>>> bf5e13ff
    }
    
    // top-level wrapper for opening files. takes care of:
