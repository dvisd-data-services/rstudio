/*
 * DocDisplay.java
 *
 * Copyright (C) 2009-12 by RStudio, Inc.
 *
 * Unless you have received this program directly from RStudio pursuant
 * to the terms of a commercial license agreement with RStudio, then
 * this program is licensed to you under the terms of version 3 of the
 * GNU Affero General Public License. This program is distributed WITHOUT
 * ANY EXPRESS OR IMPLIED WARRANTY, INCLUDING THOSE OF NON-INFRINGEMENT,
 * MERCHANTABILITY OR FITNESS FOR A PARTICULAR PURPOSE. Please refer to the
 * AGPL (http://www.gnu.org/licenses/agpl-3.0.txt) for more details.
 *
 */
package org.rstudio.studio.client.workbench.views.source.editors.text;

import org.rstudio.studio.client.common.debugging.model.Breakpoint;
import org.rstudio.studio.client.common.filetypes.TextFileType;
import org.rstudio.studio.client.server.Void;
import org.rstudio.studio.client.workbench.model.ChangeTracker;
import org.rstudio.studio.client.workbench.views.console.shell.assist.CompletionManager;
import org.rstudio.studio.client.workbench.views.console.shell.editor.InputEditorDisplay;
import org.rstudio.studio.client.workbench.views.console.shell.editor.InputEditorPosition;
import org.rstudio.studio.client.workbench.views.console.shell.editor.InputEditorSelection;
import org.rstudio.studio.client.workbench.views.output.lint.model.AceAnnotation;
import org.rstudio.studio.client.workbench.views.output.lint.model.LintItem;
import org.rstudio.studio.client.workbench.views.source.editors.text.ace.AceFold;
import org.rstudio.studio.client.workbench.views.source.editors.text.ace.Anchor;
import org.rstudio.studio.client.workbench.views.source.editors.text.ace.Mode.InsertChunkInfo;
import org.rstudio.studio.client.workbench.views.source.editors.text.ace.Position;
import org.rstudio.studio.client.workbench.views.source.editors.text.ace.Range;
import org.rstudio.studio.client.workbench.views.source.editors.text.ace.spelling.CharClassifier;
import org.rstudio.studio.client.workbench.views.source.editors.text.ace.spelling.TokenPredicate;
import org.rstudio.studio.client.workbench.views.source.editors.text.cpp.CppCompletionContext;
import org.rstudio.studio.client.workbench.views.source.editors.text.events.BreakpointMoveEvent;
import org.rstudio.studio.client.workbench.views.source.editors.text.events.BreakpointSetEvent;
import org.rstudio.studio.client.workbench.views.source.editors.text.events.CommandClickEvent;
import org.rstudio.studio.client.workbench.views.source.editors.text.events.CursorChangedHandler;
import org.rstudio.studio.client.workbench.views.source.editors.text.events.FindRequestedEvent;
import org.rstudio.studio.client.workbench.views.source.editors.text.events.HasFoldChangeHandlers;
import org.rstudio.studio.client.workbench.views.source.editors.text.events.UndoRedoHandler;

import com.google.gwt.core.client.JavaScriptObject;
import com.google.gwt.core.client.JsArray;
import com.google.gwt.event.dom.client.FocusHandler;
import com.google.gwt.event.dom.client.HasFocusHandlers;
import com.google.gwt.event.dom.client.HasKeyDownHandlers;
import com.google.gwt.event.logical.shared.HasValueChangeHandlers;
import com.google.gwt.event.shared.HandlerRegistration;
import com.google.gwt.user.client.ui.IsWidget;

import org.rstudio.studio.client.workbench.views.source.model.RnwCompletionContext;
import org.rstudio.studio.client.workbench.views.source.model.SourcePosition;

public interface DocDisplay extends HasValueChangeHandlers<Void>,
                                    HasFoldChangeHandlers,
                                    IsWidget,
                                    HasFocusHandlers,
                                    HasKeyDownHandlers,
                                    InputEditorDisplay,
                                    NavigableSourceEditor
{
   public interface AnchoredSelection
   {
      String getValue();
      Range getRange();
      void apply();
      void detach();
   }
   TextFileType getFileType();
   void setFileType(TextFileType fileType);
   void setFileType(TextFileType fileType, boolean suppressCompletion);
   void setFileType(TextFileType fileType, CompletionManager completionManager);
   void syncCompletionPrefs();
   void syncDiagnosticsPrefs();
   void setRnwCompletionContext(RnwCompletionContext rnwContext);
   void setCppCompletionContext(CppCompletionContext cppContext);
   void setRCompletionContext(RCompletionContext rContext);
   String getCode();
   void setCode(String code, boolean preserveCursorPosition);
   void insertCode(String code, boolean blockMode);
   void focus();
   boolean isFocused();
   void print();
   void codeCompletion();
   void goToHelp();
   void goToFunctionDefinition();
   String getSelectionValue();
   String getCurrentLine();
   String getCurrentLineUpToCursor();
   String getNextLineIndent();
   // This returns null for most file types, but for Sweave it returns "R" or
   // "TeX". Use SweaveFileType constants to test for these values.
   String getLanguageMode(Position position);
   void replaceSelection(String code);
   boolean moveSelectionToNextLine(boolean skipBlankLines);
   boolean moveSelectionToBlankLine(); 
   void reindent();
   void reindent(Range range);
   ChangeTracker getChangeTracker();

   String getCode(Position start, Position end);
   DocDisplay.AnchoredSelection createAnchoredSelection(Position start,
                                             Position end);
   String getCode(InputEditorSelection selection);

   void fitSelectionToLines(boolean expand);
   int getSelectionOffset(boolean start);
   
   // Fix bug 964
   void onActivate();

   void setReadOnly(boolean readOnly);
   void setFontSize(double size);

   void onVisibilityChanged(boolean visible);

   void setHighlightSelectedLine(boolean on);
   void setHighlightSelectedWord(boolean on);
   void setShowLineNumbers(boolean on);
   void setUseSoftTabs(boolean on);
   void setUseWrapMode(boolean on);
   void setTabSize(int tabSize);
   void setShowPrintMargin(boolean on);
   void setPrintMarginColumn(int column);
   void setShowInvisibles(boolean show);
   void setShowIndentGuides(boolean show);
   void setBlinkingCursor(boolean blinking);
   
   void setUseVimMode(boolean use);
   boolean isVimModeOn();
   boolean isVimInInsertMode();

   JsArray<AceFold> getFolds();
   void addFold(Range range);
   void addFoldFromRow(int row);
   void unfold(AceFold fold);
   void unfold(int row);
   void unfold(Range range);
   
   void toggleCommentLines();

   HandlerRegistration addEditorFocusHandler(FocusHandler handler);
   
   HandlerRegistration addCommandClickHandler(CommandClickEvent.Handler handler);
   
   HandlerRegistration addFindRequestedHandler(FindRequestedEvent.Handler handler);
   
   HandlerRegistration addCursorChangedHandler(CursorChangedHandler handler);
   
   Position getCursorPosition();
   void setCursorPosition(Position position);
   void moveCursorNearTop();
   void moveCursorNearTop(int rowOffset);
   void ensureCursorVisible();
   boolean isCursorInSingleLineString();
   
   InputEditorSelection search(String needle,
                               boolean backwards,
                               boolean wrap,
                               boolean caseSensitive,
                               boolean wholeWord,
                               Position start,
                               Range range,
                               boolean regexpModex);
   
   void insertCode(InputEditorPosition position, String code);
   
   int getScrollLeft();
   void scrollToX(int x);
   
   int getScrollTop();
   void scrollToY(int y);
   
   Scope getCurrentScope();
   Scope getCurrentChunk();
   Scope getCurrentChunk(Position position);
   Scope getCurrentFunction();
   Scope getCurrentSection();
   ScopeFunction getFunctionAtPosition(Position position);
   Scope getSectionAtPosition(Position position);
   boolean hasScopeTree();
   JsArray<Scope> getScopeTree();
   InsertChunkInfo getInsertChunkInfo();

   void foldAll();
   void unfoldAll();
   void toggleFold();
   
   void jumpToMatching();
   void selectToMatching();
   void expandToMatching();

   HandlerRegistration addUndoRedoHandler(UndoRedoHandler handler);
   JavaScriptObject getCleanStateToken();
   boolean checkCleanStateToken(JavaScriptObject token);

   Position getSelectionStart();
   Position getSelectionEnd();
   Range getSelectionRange();
   void setSelectionRange(Range range);
   int getLength(int row);
   int getRowCount();

   String getLine(int row);
   
   char getCharacterAtCursor();
   char getCharacterBeforeCursor();
   
   String debug_getDocumentDump();
   void debug_setSessionValueDirectly(String s);

   // HACK: This should not use Ace-specific data structures
   InputEditorSelection createSelection(Position pos1, Position pos2);
   
   // HACK: InputEditorPosition should just become AceInputEditorPosition
   Position selectionToPosition(InputEditorPosition pos);
   
   InputEditorPosition createInputEditorPosition(Position pos);

   Iterable<Range> getWords(TokenPredicate tokenPredicate,
                            CharClassifier charClassifier,
                            Position start,
                            Position end);

   String getTextForRange(Range range);

   Anchor createAnchor(Position pos);
   
   int getStartOfCurrentStatement();
   int getEndOfCurrentStatement();
   
   void highlightDebugLocation(
         SourcePosition startPos,
         SourcePosition endPos,
         boolean executing);
   void endDebugHighlighting();
   
   HandlerRegistration addBreakpointSetHandler
      (BreakpointSetEvent.Handler handler);
   HandlerRegistration addBreakpointMoveHandler
      (BreakpointMoveEvent.Handler handler);
   void addOrUpdateBreakpoint(Breakpoint breakpoint);
   void removeBreakpoint(Breakpoint breakpoint);
   void removeAllBreakpoints();
   void toggleBreakpointAtCursor();
   boolean hasBreakpoints();
   
   void setAnnotations(JsArray<AceAnnotation> annotations);
   void showLint(JsArray<LintItem> lint);
   void clearLint();
   void removeMarkersAtCursorPosition();
   void removeMarkersOnCursorLine();
   
   void setPopupVisible(boolean visible);
   boolean isPopupVisible();
   void selectAll(String needle);
   
   int getTabSize();
<<<<<<< HEAD
   void insertRoxygenSkeleton();
=======
   
   long getLastModifiedTime();
   long getLastCursorChangedTime();
>>>>>>> 1686215a
}<|MERGE_RESOLUTION|>--- conflicted
+++ resolved
@@ -257,11 +257,8 @@
    void selectAll(String needle);
    
    int getTabSize();
-<<<<<<< HEAD
    void insertRoxygenSkeleton();
-=======
    
    long getLastModifiedTime();
    long getLastCursorChangedTime();
->>>>>>> 1686215a
 }