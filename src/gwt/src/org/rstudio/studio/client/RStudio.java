--- conflicted
+++ resolved
@@ -54,11 +54,8 @@
 import org.rstudio.core.client.widget.images.ProgressImages;
 import org.rstudio.studio.client.application.ApplicationAction;
 import org.rstudio.studio.client.application.ui.AboutDialogContents;
-<<<<<<< HEAD
 import org.rstudio.studio.client.application.ui.RTimeoutOptions;
-=======
 import org.rstudio.studio.client.application.ui.LauncherSessionStatus;
->>>>>>> 0f3288c0
 import org.rstudio.studio.client.application.ui.appended.ApplicationEndedPopupPanel;
 import org.rstudio.studio.client.application.ui.serializationprogress.ApplicationSerializationProgress;
 import org.rstudio.studio.client.application.ui.support.SupportPopupMenu;
@@ -402,13 +399,9 @@
 
          RStudioGinjector.INSTANCE.getApplication().go(
                RootLayoutPanel.get(),
-<<<<<<< HEAD
                rTimeoutOptions_,
-               dismissProgressAnimation_);
-=======
                dismissProgressAnimation_,
                connectionStatusCallback);
->>>>>>> 0f3288c0
       }
    }
    
