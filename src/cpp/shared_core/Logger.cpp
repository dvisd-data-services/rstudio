--- conflicted
+++ resolved
@@ -185,16 +185,12 @@
    const std::string& in_section,
    const ErrorLocation& in_loggedFrom)
 {
-<<<<<<< HEAD
+   READ_LOCK_BEGIN(Mutex)
+
    // Don't log this message, it's too detailed for any of the logs.
    if (in_logLevel > MaxLogLevel)
       return;
 
-=======
-   READ_LOCK_BEGIN(Mutex)
-
-   LogLevel maxLogLevel = DefaultLogLevel;
->>>>>>> 516d3c20
    LogMap* logMap = &DefaultLogDestinations;
    if (!in_section.empty())
    {
@@ -230,20 +226,6 @@
    RW_LOCK_END(false)
 }
 
-<<<<<<< HEAD
-=======
-void setLogLevel(LogLevel in_logLevel)
-{
-   WRITE_LOCK_BEGIN(logger().Mutex)
-
-   logger().DefaultLogLevel = in_logLevel;
-   if (in_logLevel > logger().MaxLogLevel)
-      logger().MaxLogLevel = in_logLevel;
-
-   RW_LOCK_END(false)
-}
-
->>>>>>> 516d3c20
 void addLogDestination(const std::shared_ptr<ILogDestination>& in_destination)
 {
    WRITE_LOCK_BEGIN(logger().Mutex)
@@ -252,17 +234,9 @@
    if (logMap.find(in_destination->getId()) == logMap.end())
    {
       logMap.insert(std::make_pair(in_destination->getId(), in_destination));
-<<<<<<< HEAD
       if (in_destination->getLogLevel() > logger().MaxLogLevel)
          logger().MaxLogLevel = in_destination->getLogLevel();
-   }
-   else {
-      logDebugMessage(
-         "Attempted to register a log destination that has already been registered with id " +
-          std::to_string(in_destination->getId()));
-=======
       return;
->>>>>>> 516d3c20
    }
 
    RW_LOCK_END(false)
@@ -285,26 +259,10 @@
    LogMap& logMap = secLogMap.find(in_section)->second;
 
    if (logMap.find(in_destination->getId()) == logMap.end())
-<<<<<<< HEAD
    {
       logMap.insert(std::make_pair(in_destination->getId(), in_destination));
       if (log.MaxLogLevel < in_destination->getLogLevel())
          log.MaxLogLevel = in_destination->getLogLevel();
-   }
-   else
-   {
-      logDebugMessage(
-         "Attempted to register a log destination that has already been registered with id " +
-         std::to_string(in_destination->getId()) +
-         " to section " +
-         in_section);
-   }
-=======
-   {
-      logMap.insert(std::make_pair(in_destination->getId(), in_destination));
-
-      if (in_section.getMaxLogLevel(log.DefaultLogLevel) > log.MaxLogLevel)
-         log.MaxLogLevel = in_section.getMaxLogLevel(log.DefaultLogLevel);
 
       return;
    }
@@ -315,8 +273,7 @@
       "Attempted to register a log destination that has already been registered with id " +
       std::to_string(in_destination->getId()) +
       " to section " +
-      in_section.getName());
->>>>>>> 516d3c20
+      in_section);
 }
 
 std::string cleanDelimiters(const std::string& in_str)
