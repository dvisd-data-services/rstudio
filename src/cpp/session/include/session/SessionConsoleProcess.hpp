--- conflicted
+++ resolved
@@ -198,13 +198,8 @@
 
    void setShowOnOutput(bool showOnOutput) const { procInfo_->setShowOnOutput(showOnOutput); }
 
-<<<<<<< HEAD
-   core::json::Object toJson() const;
+   core::json::Object toJson(SerializationMode serialMode) const;
    static ConsoleProcessPtr fromJson(const core::json::Object& obj);
-=======
-   core::json::Object toJson(SerializationMode serialMode) const;
-   static ConsoleProcessPtr fromJson( core::json::Object& obj);
->>>>>>> 275d6eba
 
    void onReceivedInput(const std::string& input);
 
