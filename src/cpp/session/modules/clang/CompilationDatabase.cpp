--- conflicted
+++ resolved
@@ -293,18 +293,13 @@
 
    // rtools on windows
    core::system::Options env;
+   core::system::environment(&env);
 #if defined(_WIN32)
    std::vector<std::string> rtoolsArgs = rToolsArgs();
    std::copy(rtoolsArgs.begin(),
              rtoolsArgs.end(),
              std::back_inserter(compileArgs));
 
-<<<<<<< HEAD
-=======
-   // add rtools to path if we need to
-   core::system::Options env;
-   core::system::environment(&env);
->>>>>>> 87b82dad
    std::string warning;
    module_context::addRtoolsToPathIfNecessary(&env, &warning);
 #endif 
