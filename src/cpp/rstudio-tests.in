#!/usr/bin/env bash

checkUnitTestFailure() {
   RET_CODE=$?
   if [ $RET_CODE != 0 ];
   then
      UNIT_TEST_FAILURE=true
   fi
}

TEST_SCOPE=
if [ "$1" == "--scope" ]; then 
   if [ "$#" == 1 ]; then 
      printf "Specify scope (core, rsession, or r).\n"
      exit 1
   fi

   # Remember test scope
   TEST_SCOPE="$2"

   # Remove the option and argument we just read
   shift 2
elif [ "$1" == "--filter" ]; then

   # used for filtering to a subset of R testthat tests
   TEST_SCOPE="r"
   TEST_FILTER="$2"
   shift 2

elif [ "$1" == "--help" ]; then 
<<<<<<< HEAD
   printf "Runs RStudio unit tests. Available flags: \n\n"
   printf "--help    Show this help\n"
   printf "--scope   Run only tests with the given scope (core, rsession, or r)\n\n"
   printf "--filter  Used instead of --scope to run a subset of R tests\n\n"
   printf "Any other options are passed to Valgrind."
=======
   printf "%s\n\n" "Runs RStudio unit tests. Available flags: "
   printf "%s\n" "--help    Show this help"
   printf "%s\n" "--scope   Run only tests with the given scope (core, rsession, or r)"
   printf "%s\n\n" "--filter  Used instead of --scope to run a subset of R tests"
   printf "%s\n" "Any other options are passed to Valgrind."
>>>>>>> bbbc971f
   exit 0
fi

## Any remaining arguments passed in are considered arguments to valgrind
if [ "$#" -eq 0 ]; then
	VALGRIND=
else
	VALGRIND="valgrind --dsymutil=yes $@"
fi

## On a Debug Mac IDE build via xcodebuild, the executables 
## will be in a Debug folder
if [ ! -e "${CMAKE_CURRENT_BINARY_DIR}/core/rstudio-core-tests" ]
then
    RSTUDIO_CORETEST_BIN="Debug/rstudio-core-tests"
    RSTUDIO_SESSION_BIN="Debug/rsession"
else
    RSTUDIO_CORETEST_BIN="rstudio-core-tests"
    RSTUDIO_SESSION_BIN="rsession"
fi

# Run core tests
if [ -z "$TEST_SCOPE" ] || [ "$TEST_SCOPE" == "core" ]; then
    echo Running 'core' tests...
    $VALGRIND ${CMAKE_CURRENT_BINARY_DIR}/core/$RSTUDIO_CORETEST_BIN -s
    checkUnitTestFailure
fi

# Setup for rsession tests
if [ -e ${CMAKE_CURRENT_BINARY_DIR}/conf/rdesktop-dev.conf ]; then
   SESSION_CONF_FILE=${CMAKE_CURRENT_BINARY_DIR}/conf/rdesktop-dev.conf
else
   # set R environment variables needed by rsession tests
   export R_HOME=$(R --slave --vanilla -e "cat(paste(R.home('home'),sep=':'))")
   export R_DOC_DIR=$(R --slave --vanilla -e "cat(paste(R.home('doc'),sep=':'))")

   SESSION_CONF_FILE=${CMAKE_CURRENT_BINARY_DIR}/conf/rsession-dev.conf
fi


if [ -z "$TEST_SCOPE" ] || [ "$TEST_SCOPE" == "rsession" ]; then
    echo Running 'rsession' tests...

    $VALGRIND ${CMAKE_CURRENT_BINARY_DIR}/session/$RSTUDIO_SESSION_BIN \
       --run-tests \
       --config-file="$SESSION_CONF_FILE"
    checkUnitTestFailure
fi
   
if [ -z "$TEST_SCOPE" ] || [ "$TEST_SCOPE" == "r" ]; then
    echo Running 'r' tests...

    if [ ! -z "$TEST_FILTER" ]; then
        TESTTHAT_FILTER=", filter = '$TEST_FILTER'"
    fi

    "${CMAKE_CURRENT_BINARY_DIR}/session/$RSTUDIO_SESSION_BIN" \
        --run-script "testthat::test_dir('${CMAKE_CURRENT_SOURCE_DIR}/tests/testthat'$TESTTHAT_FILTER)" \
        --config-file="$SESSION_CONF_FILE"
    checkUnitTestFailure
fi

# return an error exit code if any unit tests failed
if [ "$UNIT_TEST_FAILURE" = true ]; then
    exit 1
fi

# otherwise, return success
exit 0<|MERGE_RESOLUTION|>--- conflicted
+++ resolved
@@ -28,19 +28,11 @@
    shift 2
 
 elif [ "$1" == "--help" ]; then 
-<<<<<<< HEAD
-   printf "Runs RStudio unit tests. Available flags: \n\n"
-   printf "--help    Show this help\n"
-   printf "--scope   Run only tests with the given scope (core, rsession, or r)\n\n"
-   printf "--filter  Used instead of --scope to run a subset of R tests\n\n"
-   printf "Any other options are passed to Valgrind."
-=======
    printf "%s\n\n" "Runs RStudio unit tests. Available flags: "
    printf "%s\n" "--help    Show this help"
    printf "%s\n" "--scope   Run only tests with the given scope (core, rsession, or r)"
    printf "%s\n\n" "--filter  Used instead of --scope to run a subset of R tests"
    printf "%s\n" "Any other options are passed to Valgrind."
->>>>>>> bbbc971f
    exit 0
 fi
 
