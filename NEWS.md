## v1.3 - Release Notes

### Accessibility

* Dramatically improved accessibility for sight-impaired users, including:
  * Keyboard focus management and visibility upgrades
  * Improved keyboard navigation
  * Compatibility with popular screen readers
  * Compliant contrast ratios and other accessibility improvements
  * User preference for disabling user-interface animations such as when zooming panes

### Spell Check

* Real-time spell-checking engine for checking while editing
* Customizable dictionaries and word ignore lists preloaded with common R terms
* Inline correction suggestions

### Auto Save

* Changes automatically (and optionally) saved to disk after a few seconds or when editor loses focus (#5263)
* Option to disable real-time backup of unsaved changes to avoid conflicts with Google Drive, Dropbox, etc. (#3837)
* Option to adjust idle interval for backup or saving changes

### Preferences and Configuration

* All user preferences and settings can now be set using a plain JSON file
* All user preferences can now have global defaults set by a system administrator
* New diagnostics commands for editing the prefs file, resetting state, and viewing pref system data
* Editor themes, snippets, file templates, and keybindings are now portable and can be installed by admins
* The content of new file templates (New R Script, New R Markdown, etc.) can now be controlled by users or administrators

### renv

* New projects can be initialized with renv, giving them an isolated project environment

### Server Security

* New `auth-timeout-minutes` option signs users out after a defined period of inactivity (Pro #667)
* CSRF hardening improvements including validation of the HTTP `Origin` header, on by default (Pro #1214)
* Add option `auth-cookies-force-secure` to always mark auth cookies as secure when SSL is terminated upstream (Pro #995)
* Set HTTP header `X-Content-Type-Options` to discourage MIME type sniffing (Pro #1219)
* Authentication cookies are now revoked after signout (Pro #606)
* File-serving resource endpoints are now more restrictive; added new `directory-view-whitelist` option (Pro #607)

### Miscellaneous

* Show detailed logs and process output when R fails to start (#2097)
* Enable large file uploads (over 4GB) in RStudio Server (#3299)
* Improved 'Comment / Uncomment' handling of empty lines around selection (#4163)
* Files with extension '.q' are no longer indexed or parsed as R files (#4696)
* Add support for an API command to return the list of R packages RStudio depends on (#2332)
* Add automated crash handling and reporting
* Upgrade internal JSON parsing engine for speed improvements (#1830)
* Improved ergonomics for history prefix navigation (#2771)
* Make columns resizable in the Environment pane (#4020)
* Add Word Count command (#4237)
* Add "Safe Mode" for opening sessions without profile scripts or workspace restoration (#4338)
* PowerShell Core option in terminal (Windows-only)
* Custom terminal shell option for Windows desktop (previously only on Mac, Linux, and server)
* Keyboard shortcuts for main menu items on RStudio Server (e.g. Ctrl+Alt+F for File menu)
* Show number of characters when entering version control commit messages (#5192)
* Update embedded Qt to 5.12.5 for Chromium update, stability and bugfixes (#5399)
* Add preference for changing font size on help pane (#3282)
* Improved keyboard and touch support for iPadOS 13.1
* Support Ctrl+[ as Esc key on iPadOS 13.1 keyboards lacking physical Esc key (#4663)
* Warn when Xcode license has not been agreed to on macOS when command line tools required (#5481)
* Improved browser tab names (project name first, complete product name) (Pro #1172)
* Add 'Close All Terminals' command to Terminal menu (#3564)
* The diagnostics system now understands referenced symbols in glue strings (#5270)
* Add preference for compiling .tex files with tinytex (#2788)
* Long menus and popups now scroll instead of overflowing (#1760, #1794, #2330)
* Sort package-installed R Markdown templates alphabetically (#4929)
<<<<<<< HEAD
* The 'Reopen with Encoding' command now saves unsaved changes before re-opening the document. (#5630)
* Autocomplete support for Plumber `#*` comment keywords (#2220)
* Automatically continue Plumber `#*` on successive lines (#2219)
* Comment / uncomment is now enabled for YAML documents (#3317)
* Reflow comment has been rebound to 'Ctrl + Shift + /' on macOS. (#2443)
=======
* Allow fuzzy matches in help topic search (#3316)
>>>>>>> 4f31aecf

### Bugfixes

* Fix issue where calling `install.packages()` without arguments would fail (#5154)
* Fix issue where C code in packages would incorrectly be diagnosed as C++ (#5418)
* Fix plot history when plot() called immediately after dev.off() (#3117)
* Fix diagnostics error with multibyte characters in R Markdown documents on Windows (#1866)
* Fix stale processes when invoking child R processes with large command lines (#3414)
* Fix an issue where help tooltips could become corrupt when using prettycode (#5561)
* Fix an issue where signature tooltips were shown even when disabled by user preference (#5405)
* Fix an issue where Git did not work within projects whose paths contained multibyte characters (#2194)
* Fix an issue where RStudio would fail to preview self-contained bookdown books (#5371)

### RStudio Professional

* Logging improvements; log destinations and levels are more configurable and can be changed in real time
* RStudio Desktop Pro can now function as a client for RStudio Server Pro
<|MERGE_RESOLUTION|>--- conflicted
+++ resolved
@@ -70,15 +70,12 @@
 * Add preference for compiling .tex files with tinytex (#2788)
 * Long menus and popups now scroll instead of overflowing (#1760, #1794, #2330)
 * Sort package-installed R Markdown templates alphabetically (#4929)
-<<<<<<< HEAD
 * The 'Reopen with Encoding' command now saves unsaved changes before re-opening the document. (#5630)
 * Autocomplete support for Plumber `#*` comment keywords (#2220)
 * Automatically continue Plumber `#*` on successive lines (#2219)
 * Comment / uncomment is now enabled for YAML documents (#3317)
 * Reflow comment has been rebound to 'Ctrl + Shift + /' on macOS. (#2443)
-=======
 * Allow fuzzy matches in help topic search (#3316)
->>>>>>> 4f31aecf
 
 ### Bugfixes
 
